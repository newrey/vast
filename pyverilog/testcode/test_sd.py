#-------------------------------------------------------------------------------
# test_sd.py
#
#
#
# Copyright (C) 2015, ryosuke fukatani
# License: Apache 2.0
#-------------------------------------------------------------------------------


import sys
import os
import subprocess

sys.path.insert(0, os.path.dirname(os.path.dirname(os.path.dirname(os.path.abspath(__file__)))) )

from pyverilog.dataflow.dataflow_analyzer import *
import unittest


class TestSequenceFunctions(unittest.TestCase):
    def setUp(self):
        pass

    def test_supply(self):
        terms, binddict = self.dataflow_wrapper("supply.v")
        expect_bind = set(['(Bind dest:TOP.AAA tree:(IntConst 1))','(Bind dest:TOP.VDD tree:(IntConst 1))','(Bind dest:TOP.VSS tree:(IntConst 0))'])
        self.assertEqual(self.binddict2strset(binddict), expect_bind)

    def test_signed(self):
        terms, binddict = self.dataflow_wrapper("signed.v")
        self.assertEqual(binddict.values()[0][0].tostr(),
        "(Bind dest:TOP.cnt tree:(Branch Cond:(Terminal TOP.RST) True:(IntConst 'd0) False:(Operator Plus Next:(Terminal TOP.cnt),(IntConst 1'sd1))))")

    def test_signed_task(self):
        terms, binddict = self.dataflow_wrapper("signed_task.v")
        self.assertEqual(binddict.values()[0][0].tostr(),
        "(Bind dest:TOP.cnt tree:(Branch Cond:(Terminal TOP.RST) True:(Terminal TOP.cnt) False:(Terminal TOP.cnt)))")

    def test_casex(self):
        self.dataflow_wrapper("casex.v")

<<<<<<< HEAD
    def test_decimal(self):
        terms, binddict = self.dataflow_wrapper("decimal.v")
        self.assertEqual(binddict.values()[0][0].tostr(),
        "(Bind dest:TOP.cnt1 tree:(Branch Cond:(Terminal TOP.RST) True:(IntConst 'd0) False:(Operator Plus Next:(Terminal TOP.cnt1),(IntConst 8'd1))))")

    def test_decimal2(self):
        terms, binddict = self.dataflow_wrapper("decimal2.v")
        self.assertEqual(binddict.values()[0][0].tostr(),
        "(Bind dest:TOP.cnt2 tree:(Branch Cond:(Terminal TOP.RST) True:(IntConst 'd0) False:(Operator Plus Next:(Terminal TOP.cnt2),(IntConst 'd1))))")

=======
    def test_ptr_clock_reset(self):
        terms, binddict = self.dataflow_wrapper("ptr_clock_reset.v")
        self.assertEqual(binddict.values()[0][0].getClockBit(), 2)
        self.assertEqual(binddict.values()[0][0].getResetBit(), 0)
>>>>>>> d0dcfeb5

    def dataflow_wrapper(self,code_file):

        from optparse import OptionParser

        optparser = OptionParser()
        optparser.add_option("-v","--version",action="store_true",dest="showversion",
                             default=False,help="Show the version")
        optparser.add_option("-I","--include",dest="include",action="append",
                             default=[],help="Include path")
        optparser.add_option("-D",dest="define",action="append",
                             default=[],help="Macro Definition")
        optparser.add_option("-t","--top",dest="topmodule",
                             default="TOP",help="Top module, Default=TOP")
        optparser.add_option("--nobind",action="store_true",dest="nobind",
                             default=False,help="No binding traversal, Default=False")
        optparser.add_option("--noreorder",action="store_true",dest="noreorder",
                             default=False,help="No reordering of binding dataflow, Default=False")

        filelist = {code_file}
        options = optparser.get_default_values()


        for f in filelist:
            if not os.path.exists(f): raise IOError("file not found: " + f)

        verilogdataflowanalyzer = VerilogDataflowAnalyzer(filelist, options.topmodule,
                                                          noreorder=options.noreorder,
                                                          nobind=options.nobind,
                                                          preprocess_include=options.include,
                                                          preprocess_define=options.define)
        verilogdataflowanalyzer.generate()

        directives = verilogdataflowanalyzer.get_directives()
        print('Directive:')
        for dr in directives:
            print(dr)

        instances = verilogdataflowanalyzer.getInstances()
        print('Instance:')
        for ins in instances:
            print(ins)

        if options.nobind:
            print('Signal:')
            signals = verilogdataflowanalyzer.getSignals()
            for sig in signals:
                print(sig)

            print('Const:')
            consts = verilogdataflowanalyzer.getConsts()
            for con in consts:
                print(con)

        else:
            terms = verilogdataflowanalyzer.getTerms()
            print('Term:')
            for tk, tv in sorted(terms.items(), key=lambda x:len(x[0])):
                print(tv.tostr())

            binddict = verilogdataflowanalyzer.getBinddict()
            print('Bind:')
            for bk, bv in sorted(binddict.items(), key=lambda x:len(x[0])):
                for bvi in bv:
                    print(bvi.tostr())

        return terms, binddict

    def binddict2strset(self, binddict):
        bind_set = set([])
        for item in binddict.items():
            bind_set.add(item[1][0])
        return set([bind.tostr() for bind in bind_set])

if __name__ == '__main__':
    unittest.main()<|MERGE_RESOLUTION|>--- conflicted
+++ resolved
@@ -40,23 +40,21 @@
     def test_casex(self):
         self.dataflow_wrapper("casex.v")
 
-<<<<<<< HEAD
+    def test_ptr_clock_reset(self):
+        terms, binddict = self.dataflow_wrapper("ptr_clock_reset.v")
+        self.assertEqual(binddict.values()[0][0].getClockBit(), 2)
+        self.assertEqual(binddict.values()[0][0].getResetBit(), 0)
+
     def test_decimal(self):
         terms, binddict = self.dataflow_wrapper("decimal.v")
         self.assertEqual(binddict.values()[0][0].tostr(),
         "(Bind dest:TOP.cnt1 tree:(Branch Cond:(Terminal TOP.RST) True:(IntConst 'd0) False:(Operator Plus Next:(Terminal TOP.cnt1),(IntConst 8'd1))))")
 
-    def test_decimal2(self):
+    def test_ptr_clock_reset(self):
         terms, binddict = self.dataflow_wrapper("decimal2.v")
         self.assertEqual(binddict.values()[0][0].tostr(),
         "(Bind dest:TOP.cnt2 tree:(Branch Cond:(Terminal TOP.RST) True:(IntConst 'd0) False:(Operator Plus Next:(Terminal TOP.cnt2),(IntConst 'd1))))")
 
-=======
-    def test_ptr_clock_reset(self):
-        terms, binddict = self.dataflow_wrapper("ptr_clock_reset.v")
-        self.assertEqual(binddict.values()[0][0].getClockBit(), 2)
-        self.assertEqual(binddict.values()[0][0].getResetBit(), 0)
->>>>>>> d0dcfeb5
 
     def dataflow_wrapper(self,code_file):
 
